# Copyright 2025 Google LLC
#
# Licensed under the Apache License, Version 2.0 (the "License");
# you may not use this file except in compliance with the License.
# You may obtain a copy of the License at
#
#     http://www.apache.org/licenses/LICENSE-2.0
#
# Unless required by applicable law or agreed to in writing, software
# distributed under the License is distributed on an "AS IS" BASIS,
# WITHOUT WARRANTIES OR CONDITIONS OF ANY KIND, either express or implied.
# See the License for the specific language governing permissions and
# limitations under the License.

from enum import Enum
from typing import Dict
from typing import List
from typing import Optional

from google.adk.tools import _automatic_function_calling_util
from google.adk.tools.tool_context import ToolContext
from google.adk.utils.variant_utils import GoogleLLMVariant
from google.genai import types
# TODO: crewai requires python 3.10 as minimum
# from crewai_tools import FileReadTool
from pydantic import BaseModel
<<<<<<< HEAD
from pydantic import Field
=======
import pytest
>>>>>>> c4c127df


def test_string_input():
  def simple_function(input_str: str) -> str:
    return {'result': input_str}

  function_decl = _automatic_function_calling_util.build_function_declaration(
      func=simple_function
  )

  assert function_decl.name == 'simple_function'
  assert function_decl.parameters.type == 'OBJECT'
  assert function_decl.parameters.properties['input_str'].type == 'STRING'


def test_int_input():
  def simple_function(input_str: int) -> str:
    return {'result': input_str}

  function_decl = _automatic_function_calling_util.build_function_declaration(
      func=simple_function
  )

  assert function_decl.name == 'simple_function'
  assert function_decl.parameters.type == 'OBJECT'
  assert function_decl.parameters.properties['input_str'].type == 'INTEGER'


def test_float_input():
  def simple_function(input_str: float) -> str:
    return {'result': input_str}

  function_decl = _automatic_function_calling_util.build_function_declaration(
      func=simple_function
  )

  assert function_decl.name == 'simple_function'
  assert function_decl.parameters.type == 'OBJECT'
  assert function_decl.parameters.properties['input_str'].type == 'NUMBER'


def test_bool_input():
  def simple_function(input_str: bool) -> str:
    return {'result': input_str}

  function_decl = _automatic_function_calling_util.build_function_declaration(
      func=simple_function
  )

  assert function_decl.name == 'simple_function'
  assert function_decl.parameters.type == 'OBJECT'
  assert function_decl.parameters.properties['input_str'].type == 'BOOLEAN'


def test_array_input():
  def simple_function(input_str: List[str]) -> str:
    return {'result': input_str}

  function_decl = _automatic_function_calling_util.build_function_declaration(
      func=simple_function
  )

  assert function_decl.name == 'simple_function'
  assert function_decl.parameters.type == 'OBJECT'
  assert function_decl.parameters.properties['input_str'].type == 'ARRAY'


def test_dict_input():
  def simple_function(input_str: Dict[str, str]) -> str:
    return {'result': input_str}

  function_decl = _automatic_function_calling_util.build_function_declaration(
      func=simple_function
  )

  assert function_decl.name == 'simple_function'
  assert function_decl.parameters.type == 'OBJECT'
  assert function_decl.parameters.properties['input_str'].type == 'OBJECT'


def test_basemodel_input():
  class CustomInput(BaseModel):
    input_str: str

  def simple_function(input: CustomInput) -> str:
    return {'result': input}

  function_decl = _automatic_function_calling_util.build_function_declaration(
      func=simple_function
  )

  assert function_decl.name == 'simple_function'
  assert function_decl.parameters.type == 'OBJECT'
  assert function_decl.parameters.properties['input'].type == 'OBJECT'
  assert (
      function_decl.parameters.properties['input'].properties['input_str'].type
      == 'STRING'
  )


def test_toolcontext_ignored():
  def simple_function(input_str: str, tool_context: ToolContext) -> str:
    return {'result': input_str}

  function_decl = _automatic_function_calling_util.build_function_declaration(
      func=simple_function, ignore_params=['tool_context']
  )

  assert function_decl.name == 'simple_function'
  assert function_decl.parameters.type == 'OBJECT'
  assert function_decl.parameters.properties['input_str'].type == 'STRING'
  assert 'tool_context' not in function_decl.parameters.properties


def test_basemodel():
  class SimpleFunction(BaseModel):
    input_str: str
    custom_input: int

  function_decl = _automatic_function_calling_util.build_function_declaration(
      func=SimpleFunction, ignore_params=['custom_input']
  )

  assert function_decl.name == 'SimpleFunction'
  assert function_decl.parameters.type == 'OBJECT'
  assert function_decl.parameters.properties['input_str'].type == 'STRING'
  assert 'custom_input' not in function_decl.parameters.properties


def test_nested_basemodel_input():
  """Test nested Pydantic models with and without Field annotations."""

  class ChildInput(BaseModel):
    name: str = Field(description='The name of the child')
    age: int  # No Field annotation
    nickname: Optional[str] = Field(
        default=None, description='Optional nickname'
    )

  class ParentInput(BaseModel):
    title: str = Field(description='The title of the parent')
    basic_field: str  # No Field annotation
    child: ChildInput = Field(description='Child information')
    optional_field: Optional[str] = Field(
        default='default_value', description='An optional field with default'
    )

  def simple_function(input: ParentInput) -> str:
    return {'result': input}

  function_decl = _automatic_function_calling_util.build_function_declaration(
      func=simple_function
  )

  # Check top-level structure
  assert function_decl.name == 'simple_function'
  assert function_decl.parameters.type == 'OBJECT'
  assert function_decl.parameters.properties['input'].type == 'OBJECT'

  # Check ParentInput properties with and without Field annotations
  parent_props = function_decl.parameters.properties['input'].properties
  assert parent_props['title'].type == 'STRING'
  assert parent_props['title'].description == 'The title of the parent'
  assert parent_props['basic_field'].type == 'STRING'
  assert parent_props['basic_field'].description is None  # No Field annotation
  assert parent_props['child'].type == 'OBJECT'
  assert parent_props['child'].description == 'Child information'
  assert parent_props['optional_field'].type == 'STRING'
  assert (
      parent_props['optional_field'].description
      == 'An optional field with default'
  )

  # Check ParentInput required fields
  parent_required = function_decl.parameters.properties['input'].required
  assert 'title' in parent_required
  assert 'basic_field' in parent_required
  assert 'child' in parent_required
  assert 'optional_field' not in parent_required  # Has default value

  # Check ChildInput properties with and without Field annotations
  child_props = parent_props['child'].properties
  assert child_props['name'].type == 'STRING'
  assert child_props['name'].description == 'The name of the child'
  assert child_props['age'].type == 'INTEGER'
  assert child_props['age'].description is None  # No Field annotation
  assert child_props['nickname'].type == 'STRING'
  assert child_props['nickname'].description == 'Optional nickname'

  # Check ChildInput required fields
  child_required = parent_props['child'].required
  assert 'name' in child_required
  assert 'age' in child_required
  assert 'nickname' not in child_required  # Optional with default None


def test_basemodel_with_nested_basemodel():
  class ChildInput(BaseModel):
    input_str: str

  class CustomInput(BaseModel):
    child: ChildInput

  function_decl = _automatic_function_calling_util.build_function_declaration(
      func=CustomInput, ignore_params=['custom_input']
  )

  assert function_decl.name == 'CustomInput'
  assert function_decl.parameters.type == 'OBJECT'
  assert function_decl.parameters.properties['child'].type == 'OBJECT'
  assert (
      function_decl.parameters.properties['child'].properties['input_str'].type
      == 'STRING'
  )
  assert 'custom_input' not in function_decl.parameters.properties


def test_list():
  def simple_function(
      input_str: List[str], input_dir: List[Dict[str, str]]
  ) -> str:
    return {'result': input_str}

  function_decl = _automatic_function_calling_util.build_function_declaration(
      func=simple_function
  )

  assert function_decl.name == 'simple_function'
  assert function_decl.parameters.type == 'OBJECT'
  assert function_decl.parameters.properties['input_str'].type == 'ARRAY'
  assert function_decl.parameters.properties['input_str'].items.type == 'STRING'
  assert function_decl.parameters.properties['input_dir'].type == 'ARRAY'
  assert function_decl.parameters.properties['input_dir'].items.type == 'OBJECT'


def test_enums():

  class InputEnum(Enum):
    AGENT = 'agent'
    TOOL = 'tool'

  def simple_function(input: InputEnum = InputEnum.AGENT):
    return input.value

  function_decl = _automatic_function_calling_util.build_function_declaration(
      func=simple_function
  )

  assert function_decl.name == 'simple_function'
  assert function_decl.parameters.type == 'OBJECT'
  assert function_decl.parameters.properties['input'].type == 'STRING'
  assert function_decl.parameters.properties['input'].default == 'agent'
  assert function_decl.parameters.properties['input'].enum == ['agent', 'tool']

  def simple_function_with_wrong_enum(input: InputEnum = 'WRONG_ENUM'):
    return input.value

  with pytest.raises(ValueError):
    _automatic_function_calling_util.build_function_declaration(
        func=simple_function_with_wrong_enum
    )


def test_basemodel_list():
  class ChildInput(BaseModel):
    input_str: str

  class CustomInput(BaseModel):
    child: ChildInput

  def simple_function(input_str: List[CustomInput]) -> str:
    return {'result': input_str}

  function_decl = _automatic_function_calling_util.build_function_declaration(
      func=simple_function
  )

  assert function_decl.name == 'simple_function'
  assert function_decl.parameters.type == 'OBJECT'
  assert function_decl.parameters.properties['input_str'].type == 'ARRAY'
  assert function_decl.parameters.properties['input_str'].items.type == 'OBJECT'
  assert (
      function_decl.parameters.properties['input_str']
      .items.properties['child']
      .type
      == 'OBJECT'
  )
  assert (
      function_decl.parameters.properties['input_str']
      .items.properties['child']
      .properties['input_str']
      .type
      == 'STRING'
  )


# TODO: comment out this test for now as crewai requires python 3.10 as minimum
# def test_crewai_tool():
#   docs_tool = CrewaiTool(
#       name='directory_read_tool',
#       description='use this to find files for you.',
#       tool=FileReadTool(),
#   )
#   function_decl = docs_tool.get_declaration()
#   assert function_decl.name == 'directory_read_tool'
#   assert function_decl.parameters.type == 'OBJECT'
#   assert function_decl.parameters.properties['file_path'].type == 'STRING'


def test_function_no_return_annotation_gemini_api():
  """Test function with no return annotation using GEMINI_API variant."""

  def function_no_return(param: str):
    """A function with no return annotation."""
    return None

  function_decl = _automatic_function_calling_util.build_function_declaration(
      func=function_no_return, variant=GoogleLLMVariant.GEMINI_API
  )

  assert function_decl.name == 'function_no_return'
  assert function_decl.parameters.type == 'OBJECT'
  assert function_decl.parameters.properties['param'].type == 'STRING'
  # GEMINI_API should not have response schema
  assert function_decl.response is None


def test_function_no_return_annotation_vertex_ai():
  """Test function with no return annotation using VERTEX_AI variant."""

  def function_no_return(param: str):
    """A function with no return annotation."""
    return None

  function_decl = _automatic_function_calling_util.build_function_declaration(
      func=function_no_return, variant=GoogleLLMVariant.VERTEX_AI
  )

  assert function_decl.name == 'function_no_return'
  assert function_decl.parameters.type == 'OBJECT'
  assert function_decl.parameters.properties['param'].type == 'STRING'
  # VERTEX_AI should have response schema for functions with no return annotation
  # Changed: Now uses Any type instead of NULL for no return annotation
  assert function_decl.response is not None
  assert function_decl.response.type is None  # Any type maps to None in schema


def test_function_explicit_none_return_vertex_ai():
  """Test function with explicit None return annotation using VERTEX_AI variant."""

  def function_none_return(param: str) -> None:
    """A function that explicitly returns None."""
    pass

  function_decl = _automatic_function_calling_util.build_function_declaration(
      func=function_none_return, variant=GoogleLLMVariant.VERTEX_AI
  )

  assert function_decl.name == 'function_none_return'
  assert function_decl.parameters.type == 'OBJECT'
  assert function_decl.parameters.properties['param'].type == 'STRING'
  # VERTEX_AI should have response schema for explicit None return
  assert function_decl.response is not None
  assert function_decl.response.type == types.Type.NULL


def test_function_explicit_none_return_gemini_api():
  """Test function with explicit None return annotation using GEMINI_API variant."""

  def function_none_return(param: str) -> None:
    """A function that explicitly returns None."""
    pass

  function_decl = _automatic_function_calling_util.build_function_declaration(
      func=function_none_return, variant=GoogleLLMVariant.GEMINI_API
  )

  assert function_decl.name == 'function_none_return'
  assert function_decl.parameters.type == 'OBJECT'
  assert function_decl.parameters.properties['param'].type == 'STRING'
  # GEMINI_API should not have response schema
  assert function_decl.response is None


def test_function_regular_return_type_vertex_ai():
  """Test function with regular return type using VERTEX_AI variant."""

  def function_string_return(param: str) -> str:
    """A function that returns a string."""
    return param

  function_decl = _automatic_function_calling_util.build_function_declaration(
      func=function_string_return, variant=GoogleLLMVariant.VERTEX_AI
  )

  assert function_decl.name == 'function_string_return'
  assert function_decl.parameters.type == 'OBJECT'
  assert function_decl.parameters.properties['param'].type == 'STRING'
  # VERTEX_AI should have response schema for string return
  assert function_decl.response is not None
  assert function_decl.response.type == types.Type.STRING


def test_fucntion_with_no_response_annotations():
  """Test a function that has no response annotations."""

  def transfer_to_agent(agent_name: str, tool_context: ToolContext):
    """Transfer the question to another agent."""
    tool_context.actions.transfer_to_agent = agent_name

  function_decl = _automatic_function_calling_util.build_function_declaration(
      func=transfer_to_agent,
      ignore_params=['tool_context'],
      variant=GoogleLLMVariant.VERTEX_AI,
  )

  assert function_decl.name == 'transfer_to_agent'
  assert function_decl.parameters.type == 'OBJECT'
  assert function_decl.parameters.properties['agent_name'].type == 'STRING'
  assert 'tool_context' not in function_decl.parameters.properties
  # This function has no return annotation, so it gets Any type instead of NULL
  # Changed: Now uses Any type instead of NULL for no return annotation
  assert function_decl.response is not None
  assert function_decl.response.type is None  # Any type maps to None in schema<|MERGE_RESOLUTION|>--- conflicted
+++ resolved
@@ -24,11 +24,8 @@
 # TODO: crewai requires python 3.10 as minimum
 # from crewai_tools import FileReadTool
 from pydantic import BaseModel
-<<<<<<< HEAD
 from pydantic import Field
-=======
 import pytest
->>>>>>> c4c127df
 
 
 def test_string_input():
@@ -265,7 +262,6 @@
 
 
 def test_enums():
-
   class InputEnum(Enum):
     AGENT = 'agent'
     TOOL = 'tool'
